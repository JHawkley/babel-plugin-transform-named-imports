--- conflicted
+++ resolved
@@ -12,12 +12,8 @@
   "dependencies": {
     "@babel/types": "^7.0.0-beta.42",
     "babylon": "^6.18.0",
-<<<<<<< HEAD
     "debug": "^3.1.0",
-    "eslint-import-resolver-webpack": "^0.8.3"
-=======
     "eslint-import-resolver-webpack": "^0.8.4"
->>>>>>> d53e6134
   },
   "bugs": {
     "url": "https://github.com/SectorLabs/babel-plugin-transform-named-import/issues"
